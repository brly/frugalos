//! frugalosプロセス(デーモン)を起動したり操作するための機能を提供するモジュール。
// FIXME: 実際にはデーモンプロセスではないので、名前は変更する
use fibers::executor::ThreadPoolExecutorHandle;
use fibers::sync::mpsc;
use fibers::sync::oneshot;
use fibers::{Executor, Spawn, ThreadPoolExecutor};
use fibers_http_server::metrics::{MetricsHandler, WithMetrics};
use fibers_http_server::{Server as HttpServer, ServerBuilder as HttpServerBuilder};
use fibers_rpc;
use fibers_rpc::channel::ChannelOptions;
use fibers_rpc::client::{ClientService as RpcService, ClientServiceBuilder as RpcServiceBuilder};
use fibers_rpc::server::ServerBuilder as RpcServerBuilder;
use frugalos_config;
use frugalos_raft;
use futures::{Async, Future, Poll, Stream};
use libfrugalos;
use num_cpus;
use prometrics;
use rustracing::sampler::{PassiveSampler, ProbabilisticSampler, Sampler};
use rustracing_jaeger;
use rustracing_jaeger::span::SpanContextState;
use slog::{self, Drain, Logger};
use std::mem;
use std::net::SocketAddr;
use std::path::Path;
use std::process::Command;
use trackable::error::ErrorKindExt;

use config_server::ConfigServer;
use frugalos_segment;
use rpc_server::RpcServer;
use server::{spawn_report_spans_thread, Server};
use service;
use {Error, ErrorKind, Result};

/// デーモンのビルダ。
pub struct FrugalosDaemonBuilder {
    logger: Logger,

    /// 実行スレッド数。
    pub executor_threads: usize,

    /// Jaegerのトレースのサンプリング確率。
    pub sampling_rate: f64,

<<<<<<< HEAD
    /// RPC 通信のオプション。
    pub rpc_client_channel_options: ChannelOptions,
=======
    /// `MdsClient` に与える Configuration。
    pub mds_client_config: frugalos_segment::config::MdsClientConfig,
>>>>>>> cb526d2e
}
impl FrugalosDaemonBuilder {
    /// 新しい`FrugalosDaemonBuilder`インスタンスを生成する。
    pub fn new(logger: Logger) -> Self {
        FrugalosDaemonBuilder {
            logger,
            executor_threads: num_cpus::get(),
            sampling_rate: 0.001,
<<<<<<< HEAD
            rpc_client_channel_options: Default::default(),
=======
            mds_client_config: Default::default(),
>>>>>>> cb526d2e
        }
    }

    /// デーモンを起動する。
    pub fn finish<P: AsRef<Path>>(
        &self,
        data_dir: P,
        http_addr: SocketAddr,
    ) -> Result<FrugalosDaemon> {
        FrugalosDaemon::new(self, data_dir, http_addr)
    }
}

/// Frugalosの各種機能を提供するためのデーモン。
pub struct FrugalosDaemon {
    service: service::Service<ThreadPoolExecutorHandle>,
    http_server_builder: HttpServerBuilder,
    rpc_server_builder: RpcServerBuilder,
    rpc_service: RpcService,
    executor: ThreadPoolExecutor,
    command_rx: mpsc::Receiver<DaemonCommand>,
}
impl FrugalosDaemon {
    fn new<P: AsRef<Path>>(
        builder: &FrugalosDaemonBuilder,
        data_dir: P,
        http_addr: SocketAddr,
    ) -> Result<Self> {
        let logger = Logger::root(
            slog::Duplicate::new(builder.logger.clone(), track!(LogMetrics::new())?).fuse(),
            o!(),
        );

        let server = track!(frugalos_config::cluster::load_local_server_info(&data_dir))?;

        let rpc_addr = server.addr();
        let mut http_server_builder = HttpServerBuilder::new(http_addr);
        http_server_builder.logger(logger.clone());

        let mut rpc_server_builder = RpcServerBuilder::new(rpc_addr);
        rpc_server_builder.logger(logger.clone());

        let executor = track!(
            ThreadPoolExecutor::with_thread_count(builder.executor_threads).map_err(Error::from)
        )?;
        let rpc_service = RpcServiceBuilder::new()
            .channel_options(builder.rpc_client_channel_options.clone())
            .finish(executor.handle());

        let raft_service = frugalos_raft::Service::new(logger.clone(), &mut rpc_server_builder);
        let config_service = track!(frugalos_config::Service::new(
            logger.clone(),
            data_dir,
            &mut rpc_server_builder,
            rpc_service.handle(),
            raft_service.handle(),
            executor.handle(),
        ))?;
        let service = track!(service::Service::new(
            logger.clone(),
            executor.handle(),
            raft_service,
            config_service,
            &mut rpc_server_builder,
            rpc_service.handle(),
            builder.mds_client_config.clone(),
        ))?;

        let sampler = Sampler::<SpanContextState>::or(
            PassiveSampler,
            track!(
                ProbabilisticSampler::new(builder.sampling_rate)
                    .map_err(|e| ErrorKind::InvalidInput.takes_over(e))
            )?,
        );
        let (tracer, span_rx) = rustracing_jaeger::Tracer::new(sampler);
        spawn_report_spans_thread(span_rx);

        let (command_tx, command_rx) = mpsc::channel();

        let client = service.client();
        RpcServer::register(
            client.clone(),
            FrugalosDaemonHandle { command_tx },
            &mut rpc_server_builder,
        );

        let server = Server::new(logger.clone(), client, tracer);
        track!(server.register(&mut http_server_builder))?;

        track!(http_server_builder.add_handler(WithMetrics::new(MetricsHandler)))?;

        let config_server = ConfigServer::new(rpc_service.handle(), rpc_addr);
        track!(config_server.register(&mut http_server_builder))?;

        Ok(FrugalosDaemon {
            service,
            http_server_builder,
            rpc_server_builder,
            rpc_service,
            executor,
            command_rx,
        })
    }

    fn register_prometheus_metrics(&self) -> Result<()> {
        prometrics::default_registry()
            .register(prometrics::metrics::ProcessMetricsCollector::new());
        let mut version = track!(
            prometrics::metrics::GaugeBuilder::new("build")
                .namespace("frugalos")
                .label("version", env!("CARGO_PKG_VERSION"))
                .initial_value(1.0)
                .default_registry()
                .finish()
        )?;
        if let Some(commit) = Command::new("git")
            .arg("rev-parse")
            .arg("HEAD")
            .current_dir(env!("CARGO_MANIFEST_DIR"))
            .output()
            .ok()
            .and_then(|o| String::from_utf8(o.stdout).ok())
        {
            if !commit.is_empty() {
                track!(version.labels_mut().insert("revision", commit.trim()))?;
            }
        }
        mem::forget(version); // FIXME

        Ok(())
    }
}
impl FrugalosDaemon {
    /// 各種サーバを起動して、処理を実行する。
    ///
    /// この呼び出しはブロッキングするので注意。
    pub fn run(mut self) -> Result<()> {
        track!(self.register_prometheus_metrics())?;

        let runner = DaemonRunner {
            service: self.service,
            rpc_server: self.rpc_server_builder.finish(self.executor.handle()),
            http_server: self.http_server_builder.finish(self.executor.handle()),
            rpc_service: self.rpc_service,
            command_rx: self.command_rx,
            stop_notifications: Vec::new(),
        };

        let monitor = self.executor.handle().spawn_monitor(runner);
        let result = track!(self.executor.run_fiber(monitor).map_err(Error::from))?;
        track!(result.map_err(Error::from))
    }
}

struct DaemonRunner {
    service: service::Service<ThreadPoolExecutorHandle>,
    http_server: HttpServer,
    rpc_server: fibers_rpc::server::Server<ThreadPoolExecutorHandle>,
    rpc_service: fibers_rpc::client::ClientService,
    command_rx: mpsc::Receiver<DaemonCommand>,
    stop_notifications: Vec<oneshot::Monitored<(), Error>>,
}
impl DaemonRunner {
    fn handle_command(&mut self, command: DaemonCommand) {
        match command {
            DaemonCommand::StopDaemon { reply } => {
                // TODO: stop other services and servers
                self.service.stop();
                self.stop_notifications.push(reply);
            }
            DaemonCommand::TakeSnapshot => {
                self.service.take_snapshot();
            }
        }
    }
}
impl Future for DaemonRunner {
    type Item = ();
    type Error = Error;

    fn poll(&mut self) -> Poll<Self::Item, Self::Error> {
        track!(self.http_server.poll())?;
        track!(self.rpc_server.poll())?;
        track!(self.rpc_service.poll())?;
        let ready = track!(self.service.poll())?.is_ready();
        if ready {
            for reply in self.stop_notifications.drain(..) {
                reply.exit(Ok(()));
            }
            return Ok(Async::Ready(()));
        }
        while let Async::Ready(Some(command)) = self.command_rx.poll().expect("Never fails") {
            self.handle_command(command);
        }
        Ok(Async::NotReady)
    }
}

/// デーモンを操作するためのハンドル。
#[derive(Debug, Clone)]
pub struct FrugalosDaemonHandle {
    command_tx: mpsc::Sender<DaemonCommand>,
}
impl FrugalosDaemonHandle {
    /// 停止する。
    pub fn stop(&self) -> impl Future<Item = (), Error = Error> {
        let (reply_tx, reply_rx) = oneshot::monitor();
        let command = DaemonCommand::StopDaemon { reply: reply_tx };
        let _ = self.command_tx.send(command);
        StopDaemon(reply_rx)
    }

    /// スナップショット取得を依頼する。
    pub fn take_snapshot(&self) {
        let command = DaemonCommand::TakeSnapshot;
        let _ = self.command_tx.send(command);
    }
}

#[derive(Debug)]
enum DaemonCommand {
    StopDaemon {
        reply: oneshot::Monitored<(), Error>,
    },
    TakeSnapshot,
}

#[derive(Debug)]
pub(crate) struct StopDaemon(oneshot::Monitor<(), Error>);
impl Future for StopDaemon {
    type Item = ();
    type Error = Error;

    fn poll(&mut self) -> Poll<Self::Item, Self::Error> {
        track!(self.0.poll().map_err(|e| e.unwrap_or_else(|| {
            ErrorKind::Other
                .cause("Monitoring channel disconnected")
                .into()
        })))
    }
}

struct LogMetrics {
    // FIXME
    debugs: prometrics::metrics::Counter,
    infos: prometrics::metrics::Counter,
    warnings: prometrics::metrics::Counter,
    errors: prometrics::metrics::Counter,
    criticals: prometrics::metrics::Counter,
}
impl LogMetrics {
    pub fn new() -> Result<Self> {
        fn counter(level: &str) -> Result<prometrics::metrics::Counter> {
            let counter = track!(
                prometrics::metrics::CounterBuilder::new("records_total")
                    .namespace("log")
                    .label("level", level)
                    .default_registry()
                    .finish()
            )?;
            Ok(counter)
        }
        Ok(LogMetrics {
            debugs: track!(counter("debug"))?,
            infos: track!(counter("info"))?,
            warnings: track!(counter("warning"))?,
            errors: track!(counter("error"))?,
            criticals: track!(counter("critical"))?,
        })
    }
}
impl Drain for LogMetrics {
    type Ok = ();
    type Err = ();
    fn log(
        &self,
        record: &slog::Record,
        _values: &slog::OwnedKVList,
    ) -> ::std::result::Result<Self::Ok, Self::Err> {
        use slog::Level;
        match record.level() {
            Level::Trace => {}
            Level::Debug => self.debugs.increment(),
            Level::Info => self.infos.increment(),
            Level::Warning => self.warnings.increment(),
            Level::Error => self.errors.increment(),
            Level::Critical => self.criticals.increment(),
        }
        Ok(())
    }
}

/// 指定されたアドレスを使用しているfrugalosプロセスを停止する。
pub fn stop(logger: &Logger, rpc_addr: SocketAddr) -> Result<()> {
    info!(logger, "Starts stopping the frugalos server");

    let mut executor = track!(ThreadPoolExecutor::with_thread_count(1).map_err(Error::from))?;
    let rpc_service = RpcServiceBuilder::new()
        .logger(logger.clone())
        .finish(executor.handle());
    let rpc_service_handle = rpc_service.handle();
    executor.spawn(rpc_service.map_err(|e| panic!("{}", e)));

    let client = libfrugalos::client::frugalos::Client::new(rpc_addr, rpc_service_handle);
    let fiber = executor.spawn_monitor(client.stop());
    track!(
        executor
            .run_fiber(fiber)
            .unwrap()
            .map_err(|e| e.unwrap_or_else(|| panic!("monitoring channel disconnected")))
    )?;

    info!(logger, "The frugalos server has stopped");
    Ok(())
}

/// 指定されたアドレスを使用しているfrugalosプロセスでスナップショットを取得する。
pub fn take_snapshot(logger: &Logger, rpc_addr: SocketAddr) -> Result<()> {
    info!(logger, "Starts taking snapshot");

    let mut executor = track!(ThreadPoolExecutor::with_thread_count(1).map_err(Error::from))?;
    let rpc_service = RpcServiceBuilder::new()
        .logger(logger.clone())
        .finish(executor.handle());
    let rpc_service_handle = rpc_service.handle();
    executor.spawn(rpc_service.map_err(|e| panic!("{}", e)));

    let client = libfrugalos::client::frugalos::Client::new(rpc_addr, rpc_service_handle);
    let fiber = executor.spawn_monitor(client.take_snapshot());
    track!(
        executor
            .run_fiber(fiber)
            .unwrap()
            .map_err(|e| e.unwrap_or_else(|| panic!("monitoring channel disconnected")))
    )?;

    info!(logger, "The frugalos server has taken snapshot");
    Ok(())
}<|MERGE_RESOLUTION|>--- conflicted
+++ resolved
@@ -43,13 +43,11 @@
     /// Jaegerのトレースのサンプリング確率。
     pub sampling_rate: f64,
 
-<<<<<<< HEAD
     /// RPC 通信のオプション。
     pub rpc_client_channel_options: ChannelOptions,
-=======
+
     /// `MdsClient` に与える Configuration。
     pub mds_client_config: frugalos_segment::config::MdsClientConfig,
->>>>>>> cb526d2e
 }
 impl FrugalosDaemonBuilder {
     /// 新しい`FrugalosDaemonBuilder`インスタンスを生成する。
@@ -58,11 +56,8 @@
             logger,
             executor_threads: num_cpus::get(),
             sampling_rate: 0.001,
-<<<<<<< HEAD
             rpc_client_channel_options: Default::default(),
-=======
             mds_client_config: Default::default(),
->>>>>>> cb526d2e
         }
     }
 
